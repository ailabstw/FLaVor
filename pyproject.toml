--- conflicted
+++ resolved
@@ -38,10 +38,7 @@
 lungmask = "^0.2.20"
 monai = {version = "~1.1.0", extras = ["einops"]}
 ultralytics = "^8.2.16"
-<<<<<<< HEAD
-=======
 numpy = "<2.0.0"
->>>>>>> 75a24737
 
 [tool.poetry.group.cls_example]
 optional = true
@@ -56,10 +53,7 @@
 
 [tool.poetry.group.det_example.dependencies]
 ultralytics = "^8.2.16"
-<<<<<<< HEAD
-=======
 numpy = "<2.0.0"
->>>>>>> 75a24737
 
 [tool.poetry.group.reg_example]
 optional = true
