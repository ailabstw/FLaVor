*__pycache__*
build
dist
*lightning_logs*
*egg-info*
*exp
*.so
*_exp_*
*_test_*
*backup
*pretrain*
*.sh

# vscode
.vscode/

# jupyter notebook
.ipynb_checkpoints/
# *.ipynb

# mac
.DS_Store

<<<<<<< HEAD
*.pt

img0062/
=======
*.pt
>>>>>>> e58cc3ae
<|MERGE_RESOLUTION|>--- conflicted
+++ resolved
@@ -21,10 +21,4 @@
 # mac
 .DS_Store
 
-<<<<<<< HEAD
-*.pt
-
-img0062/
-=======
-*.pt
->>>>>>> e58cc3ae
+*.pt