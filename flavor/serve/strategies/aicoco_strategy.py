--- conflicted
+++ resolved
@@ -1,10 +1,7 @@
 import copy
 import json
-<<<<<<< HEAD
+import random
 import copy
-=======
-import random
->>>>>>> cba04dac
 from json import JSONDecodeError
 from typing import Any, Dict, List, Tuple, Union
 
@@ -27,20 +24,9 @@
         Args:
             form_data (Union[FormData, Dict[str, Any]]): Input data in the form of FormData or a dictionary.
 
-<<<<<<< HEAD
         Returns:
             Dict[str, Any]: Processed data in AiCOCO compatible `images` format.
         """
-        ta = TypeAdapter(List[AiImage])
-        try:
-            images = json.loads(form_data.get("images"))
-        except TypeError as e:
-            raise JSONDecodeError(doc="", msg=str(e), pos=-1)
-
-        ta.validate_python(images)
-
-=======
->>>>>>> cba04dac
         files = form_data.get("files")
 
         if "images" not in form_data:
@@ -96,55 +82,34 @@
         Abstract method to convert model output to AiCOCO compatible format.
         """
         raise NotImplementedError
-    
-    def generate_categories(self, categories: Dict[int, Dict[str, Any]]) -> List[Dict[str, Any]]:
-        """
-        Generate `categories` in AiCOCO compatible format.
-
-        Args:
-            categories (Dict[int, Dict[str, Any]]): Dictionary mapping class indices to category nanoid.
-
-        Returns:
-            List[Dict[str, Any]]: Dictionary containing AiCOCO compatible `categories` format.
-        """
-<<<<<<< HEAD
-        res = list()
-=======
-
-        images = {"images": self.generate_images(copy.deepcopy(sorted_images))}
-
-        images_id_table = {idx: image["id"] for idx, image in enumerate(sorted_images)}
-
-        categories = self.generate_categories(copy.deepcopy(categories))
-
-        class_id_table = {}
-        for category in categories["categories"]:
-            class_id = category.pop("class_id", None)
-            display = category.pop("display", True)
-            if display and class_id is not None:
-                class_id_table[class_id] = category["id"]
-
-        annot_obj = self.generate_annotations_objects(
-            seg_model_out, images_id_table, class_id_table
-        )
-
-        meta = {"meta": copy.deepcopy(meta)}
-
-        return {**images, **categories, **annot_obj, **meta}
-
-    def generate_images(self, images: List[Any]) -> List[Any]:
-
+
+    def generate_images(self, images: List[Dict[str, Any]]) -> List[Dict[str, Any]]:
+        """
+        Generate `categories` in AiCOCO compatible format by removing physical_file_name.
+        
+        Args:
+            images (List[Dict[str, Any]]): List of dictionary mapping for AiCOCO image attribute.
+
+        Returns:
+            List[Dict[str, Any]]: Modified list of dictionary mapping for AiCOCO image attribute.
+        """
         for image in images:
             if "physical_file_name" in image:
                 image.pop("physical_file_name", None)
 
         return images
-
-    def generate_categories(self, categories: Dict[int, str]) -> Dict[str, Any]:
-
-        res = dict()
-        res["categories"] = list()
->>>>>>> cba04dac
+    
+    def generate_categories(self, categories: Dict[int, Dict[str, Any]]) -> List[Dict[str, Any]]:
+        """
+        Generate `categories` in AiCOCO compatible format.
+
+        Args:
+            categories (Dict[int, Dict[str, Any]]): Dictionary mapping class indices to category nanoid.
+
+        Returns:
+            List[Dict[str, Any]]: Dictionary containing AiCOCO compatible `categories` format.
+        """
+        res = list()
         supercategory_id_table = dict()
 
         for class_id, category in categories.items():
@@ -239,11 +204,11 @@
         Returns:
             Tuple[Dict[str, Any], Union[np.ndarray, Dict[str, np.ndarray]]]: Prepared AiCOCO output and model output as np.ndarray.
         """
-        aicoco_images = {"images": sorted_images}
+        aicoco_images = {"images": self.generate_images(copy.deepcopy(sorted_images))}
 
         if not hasattr(self, "aicoco_categories") and not hasattr(self, "aicoco_regressions"):
-            self.aicoco_categories = self.generate_categories(categories)
-            self.aicoco_regressions = self.generate_regressions(regressions)
+            self.aicoco_categories = self.generate_categories(copy.deepcopy(categories))
+            self.aicoco_regressions = self.generate_regressions(copy.deepcopy(regressions))
             self.set_images_class_regression_id_table(sorted_images)
 
         aicoco_categories = {"categories": self.aicoco_categories}
@@ -386,7 +351,6 @@
             images (List[Dict[str, Any]]): List of image metadata dictionaries.
             meta (Dict[str, Any]): Meta information dictionary.
 
-<<<<<<< HEAD
         Returns:
             Tuple[List[Dict[str, Any]], Dict[str, Any]]: Updated AiCOCO compatible images and meta dictionaries.
 
@@ -528,7 +492,6 @@
             res["objects"].append(obj)
             
         return res
-
 
 class AiCOCORegressionOutputStrategy(AiCOCOOutputStrategy):
     def model_to_aicoco(
@@ -620,8 +583,6 @@
                         })
                 
         return images, meta
-=======
-        return res
 
 
 class AiCOCOGradioStrategy(BaseStrategy):
@@ -673,4 +634,3 @@
                 rgb[component] = random.randint(0, 98)
 
         return rgb["r"], rgb["g"], rgb["b"]
->>>>>>> cba04dac
