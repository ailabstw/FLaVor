from .aicoco_strategy import (
<<<<<<< HEAD
    AiCOCOClassificationOutputStrategy,
    AiCOCODetectionOutputStrategy,
    AiCOCOInputStrategy,
    AiCOCORegressionOutputStrategy,
    AiCOCOSegmentationOutputStrategy,
=======
    AiCOCOGradioStrategy,
    AiCOCOInputStrategy,
    AiCOCOOutputStrategy,
>>>>>>> cba04dac
)
from .base_strategy import BaseStrategy<|MERGE_RESOLUTION|>--- conflicted
+++ resolved
@@ -1,14 +1,9 @@
 from .aicoco_strategy import (
-<<<<<<< HEAD
     AiCOCOClassificationOutputStrategy,
     AiCOCODetectionOutputStrategy,
+    AiCOCOGradioStrategy,
     AiCOCOInputStrategy,
     AiCOCORegressionOutputStrategy,
     AiCOCOSegmentationOutputStrategy,
-=======
-    AiCOCOGradioStrategy,
-    AiCOCOInputStrategy,
-    AiCOCOOutputStrategy,
->>>>>>> cba04dac
 )
 from .base_strategy import BaseStrategy